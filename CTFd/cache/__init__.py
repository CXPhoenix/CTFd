from flask import request
from flask_caching import Cache

cache = Cache()


def make_cache_key(path=None, key_prefix="view/%s"):
    """
    This function mostly emulates Flask-Caching's `make_cache_key` function so we can delete cached api responses.
    Over time this function may be replaced with a cleaner custom cache implementation.
    :param path:
    :param key_prefix:
    :return:
    """
    if path is None:
        path = request.endpoint
    cache_key = key_prefix % path
    return cache_key


def clear_config():
    from CTFd.utils import _get_config, get_app_config

    cache.delete_memoized(_get_config)
    cache.delete_memoized(get_app_config)


def clear_standings():
    from CTFd.utils.scores import get_standings, get_team_standings, get_user_standings
    from CTFd.api.v1.scoreboard import ScoreboardDetail, ScoreboardList
    from CTFd.api import api

    cache.delete_memoized(get_standings)
    cache.delete_memoized(get_team_standings)
    cache.delete_memoized(get_user_standings)
    cache.delete(make_cache_key(path="scoreboard.listing"))
    cache.delete(make_cache_key(path=api.name + "." + ScoreboardList.endpoint))
    cache.delete(make_cache_key(path=api.name + "." + ScoreboardDetail.endpoint))
    cache.delete_memoized(ScoreboardList.get)


def clear_pages():
    from CTFd.utils.config.pages import get_page, get_pages

    cache.delete_memoized(get_pages)
    cache.delete_memoized(get_page)


<<<<<<< HEAD
def clear_user_ips(user_id):
    from CTFd.utils.user import get_user_ips

    cache.delete_memoized(get_user_ips, user_id=user_id)
=======
def clear_user_session(user_id):
    from CTFd.utils.user import get_user_attrs

    cache.delete_memoized(get_user_attrs, user_id=user_id)


def clear_team_session(team_id):
    from CTFd.utils.user import get_team_attrs

    cache.delete_memoized(get_team_attrs, team_id=team_id)
>>>>>>> 431c35cb
<|MERGE_RESOLUTION|>--- conflicted
+++ resolved
@@ -46,12 +46,12 @@
     cache.delete_memoized(get_page)
 
 
-<<<<<<< HEAD
 def clear_user_ips(user_id):
     from CTFd.utils.user import get_user_ips
 
     cache.delete_memoized(get_user_ips, user_id=user_id)
-=======
+
+
 def clear_user_session(user_id):
     from CTFd.utils.user import get_user_attrs
 
@@ -61,5 +61,4 @@
 def clear_team_session(team_id):
     from CTFd.utils.user import get_team_attrs
 
-    cache.delete_memoized(get_team_attrs, team_id=team_id)
->>>>>>> 431c35cb
+    cache.delete_memoized(get_team_attrs, team_id=team_id)